--- conflicted
+++ resolved
@@ -20,11 +20,7 @@
 module ModBus
   class Client
     include Errors
-<<<<<<< HEAD
-    include Common
-=======
   	include Common
->>>>>>> 4bbed028
     # Number of times to retry on connection and read timeouts
     attr_accessor :read_retries, :read_retry_timeout
 
